--- conflicted
+++ resolved
@@ -1,7 +1,3 @@
 """PACC - Package manager for Claude Code."""
 
-<<<<<<< HEAD
-__version__ = "1.0.0"
-=======
-__version__ = "0.2.0"
->>>>>>> 645cf929
+__version__ = "1.0.0"